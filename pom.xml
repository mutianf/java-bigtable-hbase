--- conflicted
+++ resolved
@@ -59,16 +59,8 @@
 
         <!-- google-cloud-java related dependency versions -->
         <!-- TODO: check if commons-codec was upgraded to 1.13 in org.apache.httpcomponents from http-client-->
-<<<<<<< HEAD
         <google-cloud.version>0.116.0-alpha</google-cloud.version>
-=======
-        <google-cloud.version>0.109.0-alpha</google-cloud.version>
-        <!--
-            Temporary override for grpc version. This is necessary because bigtable-client-core
-            isn't compatible with the latest version of google-cloud-bigtable, but we need new
-            version of grpc for direct path. This should be removed in the next major version bump -->
-        <grpc.version>1.25.0</grpc.version>
->>>>>>> eea2f699
+      <grpc.version>1.24.0</grpc.version>
         <opencensus.version>0.23.0</opencensus.version>
         <checkerframework.version>2.5.5</checkerframework.version>
         <threeten.version>1.4.0</threeten.version>
@@ -89,13 +81,10 @@
         <beam.version>2.15.0</beam.version>
         <!-- referred from bigtable-beam-import and bigtable-emulator -->
         <guava.version>28.0-android</guava.version>
-<<<<<<< HEAD
+        <beam-guava.version>20.0</beam-guava.version>
 
         <!-- Benchmarks related dependencies -->
         <jmh.version>1.19</jmh.version>
-=======
-        <beam-guava.version>20.0</beam-guava.version>
->>>>>>> eea2f699
     </properties>
 
     <distributionManagement>
