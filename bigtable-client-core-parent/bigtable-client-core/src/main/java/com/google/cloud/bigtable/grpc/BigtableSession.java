--- conflicted
+++ resolved
@@ -108,9 +108,8 @@
 public class BigtableSession implements Closeable {
 
   private static final Logger LOG = new Logger(BigtableSession.class);
-<<<<<<< HEAD
-  // TODO: Consider caching channel pools per instance.
-  private static ManagedChannel cachedDataChannelPool;
+  private static Map<String, ManagedChannel> cachedDataChannelPools = new HashMap<>();
+
   // Map containing ref-counted, cached connections to specific destination hosts for GCJ client
   private static Map<String, ClientContext> cachedClientContexts =
       new ReferenceCountedHashMap<>(
@@ -122,9 +121,6 @@
               }
             }
           });
-=======
-  private static Map<String, ManagedChannel> cachedDataChannelPools = new HashMap<>();
->>>>>>> eea2f699
   private static final Map<String, ResourceLimiter> resourceLimiterMap = new HashMap<>();
 
   // 256 MB, server has 256 MB limit.
